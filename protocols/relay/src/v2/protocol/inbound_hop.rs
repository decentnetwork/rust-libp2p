// Copyright 2021 Protocol Labs.
//
// Permission is hereby granted, free of charge, to any person obtaining a
// copy of this software and associated documentation files (the "Software"),
// to deal in the Software without restriction, including without limitation
// the rights to use, copy, modify, merge, publish, distribute, sublicense,
// and/or sell copies of the Software, and to permit persons to whom the
// Software is furnished to do so, subject to the following conditions:
//
// The above copyright notice and this permission notice shall be included in
// all copies or substantial portions of the Software.
//
// THE SOFTWARE IS PROVIDED "AS IS", WITHOUT WARRANTY OF ANY KIND, EXPRESS
// OR IMPLIED, INCLUDING BUT NOT LIMITED TO THE WARRANTIES OF MERCHANTABILITY,
// FITNESS FOR A PARTICULAR PURPOSE AND NONINFRINGEMENT. IN NO EVENT SHALL THE
// AUTHORS OR COPYRIGHT HOLDERS BE LIABLE FOR ANY CLAIM, DAMAGES OR OTHER
// LIABILITY, WHETHER IN AN ACTION OF CONTRACT, TORT OR OTHERWISE, ARISING
// FROM, OUT OF OR IN CONNECTION WITH THE SOFTWARE OR THE USE OR OTHER
// DEALINGS IN THE SOFTWARE.

use crate::v2::message_proto::{hop_message, HopMessage, Limit, Reservation, Status};
use crate::v2::protocol::{HOP_PROTOCOL_NAME, MAX_MESSAGE_SIZE};
use asynchronous_codec::{Framed, FramedParts};
use bytes::Bytes;
use futures::{future::BoxFuture, prelude::*};
use libp2p_core::{upgrade, Multiaddr, PeerId};
use libp2p_swarm::NegotiatedSubstream;
use prost::Message;
use std::convert::TryInto;
use std::io::Cursor;
use std::iter;
use std::time::{Duration, SystemTime, UNIX_EPOCH};
use thiserror::Error;
use unsigned_varint::codec::UviBytes;

pub struct Upgrade {
    pub reservation_duration: Duration,
    pub max_circuit_duration: Duration,
    pub max_circuit_bytes: u64,
}

impl upgrade::UpgradeInfo for Upgrade {
    type Info = &'static [u8];
    type InfoIter = iter::Once<Self::Info>;

    fn protocol_info(&self) -> Self::InfoIter {
        iter::once(HOP_PROTOCOL_NAME)
    }
}

impl upgrade::InboundUpgrade<NegotiatedSubstream> for Upgrade {
    type Output = Req;
    type Error = UpgradeError;
    type Future = BoxFuture<'static, Result<Self::Output, Self::Error>>;

    fn upgrade_inbound(self, substream: NegotiatedSubstream, _: Self::Info) -> Self::Future {
        let mut codec = UviBytes::default();
        codec.set_max_len(MAX_MESSAGE_SIZE);
        let mut substream = Framed::new(substream, codec);

        async move {
            let msg: bytes::BytesMut = substream
                .next()
                .await
                .ok_or_else(|| std::io::Error::new(std::io::ErrorKind::UnexpectedEof, ""))??;

            let HopMessage {
                r#type,
                peer,
                reservation: _,
                limit: _,
                status: _,
            } = HopMessage::decode(Cursor::new(msg))?;

<<<<<<< HEAD
            let r#type =
                hop_message::Type::from_i32(r#type).ok_or(FatalUpgradeError::ParseTypeField)?;
            match r#type {
                hop_message::Type::Reserve => Ok(Req::Reserve(ReservationReq {
=======
            let r#type = hop_message::Type::from_i32(r#type).ok_or(UpgradeError::ParseTypeField)?;
            let req = match r#type {
                hop_message::Type::Reserve => Req::Reserve(ReservationReq {
>>>>>>> 00c98d52
                    substream,
                    reservation_duration: self.reservation_duration,
                    max_circuit_duration: self.max_circuit_duration,
                    max_circuit_bytes: self.max_circuit_bytes,
                }),
                hop_message::Type::Connect => {
<<<<<<< HEAD
                    let dst = PeerId::from_bytes(&peer.ok_or(FatalUpgradeError::MissingPeer)?.id)
                        .map_err(|_| FatalUpgradeError::ParsePeerId)?;
                    Ok(Req::Connect(CircuitReq { dst, substream }))
                }
                hop_message::Type::Status => Err(FatalUpgradeError::UnexpectedTypeStatus)?,
            }
=======
                    let dst = PeerId::from_bytes(&peer.ok_or(UpgradeError::MissingPeer)?.id)
                        .map_err(|_| UpgradeError::ParsePeerId)?;
                    Req::Connect(CircuitReq { dst, substream })
                }
                hop_message::Type::Status => return Err(UpgradeError::UnexpectedTypeStatus),
            };

            Ok(req)
>>>>>>> 00c98d52
        }
        .boxed()
    }
}

#[derive(Debug, Error)]
pub enum UpgradeError {
    #[error("Fatal")]
    Fatal(#[from] FatalUpgradeError),
}

impl From<prost::DecodeError> for UpgradeError {
    fn from(error: prost::DecodeError) -> Self {
        Self::Fatal(error.into())
    }
}

impl From<std::io::Error> for UpgradeError {
    fn from(error: std::io::Error) -> Self {
        Self::Fatal(error.into())
    }
}

#[derive(Debug, Error)]
pub enum FatalUpgradeError {
    #[error("Failed to decode message: {0}.")]
    Decode(
        #[from]
        #[source]
        prost::DecodeError,
    ),
    #[error(transparent)]
    Io(#[from] std::io::Error),
    #[error("Failed to parse response type field.")]
    ParseTypeField,
    #[error("Failed to parse peer id.")]
    ParsePeerId,
    #[error("Expected 'peer' field to be set.")]
    MissingPeer,
    #[error("Unexpected message type 'status'")]
    UnexpectedTypeStatus,
}

pub enum Req {
    Reserve(ReservationReq),
    Connect(CircuitReq),
}

pub struct ReservationReq {
    substream: Framed<NegotiatedSubstream, UviBytes<Cursor<Vec<u8>>>>,
    reservation_duration: Duration,
    max_circuit_duration: Duration,
    max_circuit_bytes: u64,
}

impl ReservationReq {
    pub async fn accept(self, addrs: Vec<Multiaddr>) -> Result<(), std::io::Error> {
        let msg = HopMessage {
            r#type: hop_message::Type::Status.into(),
            peer: None,
            reservation: Some(Reservation {
                addrs: addrs.into_iter().map(|a| a.to_vec()).collect(),
                expire: (SystemTime::now() + self.reservation_duration)
                    .duration_since(UNIX_EPOCH)
                    .unwrap()
                    .as_secs(),
                voucher: None,
            }),
            limit: Some(Limit {
                duration: Some(
                    self.max_circuit_duration
                        .as_secs()
                        .try_into()
                        .expect("`max_circuit_duration` not to exceed `u32::MAX`."),
                ),
                data: Some(self.max_circuit_bytes),
            }),
            status: Some(Status::Ok.into()),
        };

        self.send(msg).await
    }

    pub async fn deny(self, status: Status) -> Result<(), std::io::Error> {
        let msg = HopMessage {
            r#type: hop_message::Type::Status.into(),
            peer: None,
            reservation: None,
            limit: None,
            status: Some(status.into()),
        };

        self.send(msg).await
    }

    async fn send(mut self, msg: HopMessage) -> Result<(), std::io::Error> {
        let mut encoded_msg = Vec::with_capacity(msg.encoded_len());
        msg.encode(&mut encoded_msg)
            .expect("Vec to have sufficient capacity.");
        self.substream.send(Cursor::new(encoded_msg)).await?;
        self.substream.flush().await?;
        self.substream.close().await?;

        Ok(())
    }
}

pub struct CircuitReq {
    dst: PeerId,
    substream: Framed<NegotiatedSubstream, UviBytes<Cursor<Vec<u8>>>>,
}

impl CircuitReq {
    pub fn dst(&self) -> PeerId {
        self.dst
    }

    pub async fn accept(mut self) -> Result<(NegotiatedSubstream, Bytes), std::io::Error> {
        let msg = HopMessage {
            r#type: hop_message::Type::Status.into(),
            peer: None,
            reservation: None,
            limit: None,
            status: Some(Status::Ok.into()),
        };

        self.send(msg).await?;

        let FramedParts {
            io,
            read_buffer,
            write_buffer,
            ..
        } = self.substream.into_parts();
        assert!(
            write_buffer.is_empty(),
            "Expect a flushed Framed to have an empty write buffer."
        );

        Ok((io, read_buffer.freeze()))
    }

    pub async fn deny(mut self, status: Status) -> Result<(), std::io::Error> {
        let msg = HopMessage {
            r#type: hop_message::Type::Status.into(),
            peer: None,
            reservation: None,
            limit: None,
            status: Some(status.into()),
        };
        self.send(msg).await?;
        self.substream.close().await
    }

    async fn send(&mut self, msg: HopMessage) -> Result<(), std::io::Error> {
        let mut encoded_msg = Vec::with_capacity(msg.encoded_len());
        msg.encode(&mut encoded_msg)
            .expect("Vec to have sufficient capacity.");
        self.substream.send(Cursor::new(encoded_msg)).await?;
        self.substream.flush().await?;

        Ok(())
    }
}<|MERGE_RESOLUTION|>--- conflicted
+++ resolved
@@ -72,39 +72,24 @@
                 status: _,
             } = HopMessage::decode(Cursor::new(msg))?;
 
-<<<<<<< HEAD
             let r#type =
                 hop_message::Type::from_i32(r#type).ok_or(FatalUpgradeError::ParseTypeField)?;
-            match r#type {
-                hop_message::Type::Reserve => Ok(Req::Reserve(ReservationReq {
-=======
-            let r#type = hop_message::Type::from_i32(r#type).ok_or(UpgradeError::ParseTypeField)?;
             let req = match r#type {
                 hop_message::Type::Reserve => Req::Reserve(ReservationReq {
->>>>>>> 00c98d52
                     substream,
                     reservation_duration: self.reservation_duration,
                     max_circuit_duration: self.max_circuit_duration,
                     max_circuit_bytes: self.max_circuit_bytes,
                 }),
                 hop_message::Type::Connect => {
-<<<<<<< HEAD
                     let dst = PeerId::from_bytes(&peer.ok_or(FatalUpgradeError::MissingPeer)?.id)
                         .map_err(|_| FatalUpgradeError::ParsePeerId)?;
-                    Ok(Req::Connect(CircuitReq { dst, substream }))
+                    Req::Connect(CircuitReq { dst, substream })
                 }
                 hop_message::Type::Status => Err(FatalUpgradeError::UnexpectedTypeStatus)?,
-            }
-=======
-                    let dst = PeerId::from_bytes(&peer.ok_or(UpgradeError::MissingPeer)?.id)
-                        .map_err(|_| UpgradeError::ParsePeerId)?;
-                    Req::Connect(CircuitReq { dst, substream })
-                }
-                hop_message::Type::Status => return Err(UpgradeError::UnexpectedTypeStatus),
             };
 
             Ok(req)
->>>>>>> 00c98d52
         }
         .boxed()
     }
