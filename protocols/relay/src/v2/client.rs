// Copyright 2021 Protocol Labs.
//
// Permission is hereby granted, free of charge, to any person obtaining a
// copy of this software and associated documentation files (the "Software"),
// to deal in the Software without restriction, including without limitation
// the rights to use, copy, modify, merge, publish, distribute, sublicense,
// and/or sell copies of the Software, and to permit persons to whom the
// Software is furnished to do so, subject to the following conditions:
//
// The above copyright notice and this permission notice shall be included in
// all copies or substantial portions of the Software.
//
// THE SOFTWARE IS PROVIDED "AS IS", WITHOUT WARRANTY OF ANY KIND, EXPRESS
// OR IMPLIED, INCLUDING BUT NOT LIMITED TO THE WARRANTIES OF MERCHANTABILITY,
// FITNESS FOR A PARTICULAR PURPOSE AND NONINFRINGEMENT. IN NO EVENT SHALL THE
// AUTHORS OR COPYRIGHT HOLDERS BE LIABLE FOR ANY CLAIM, DAMAGES OR OTHER
// LIABILITY, WHETHER IN AN ACTION OF CONTRACT, TORT OR OTHERWISE, ARISING
// FROM, OUT OF OR IN CONNECTION WITH THE SOFTWARE OR THE USE OR OTHER
// DEALINGS IN THE SOFTWARE.

//! [`NetworkBehaviour`] to act as a circuit relay v2 **client**.

mod handler;
pub mod transport;

use crate::v2::protocol::{self, inbound_stop, outbound_hop};
use bytes::Bytes;
use futures::channel::mpsc::Receiver;
use futures::channel::oneshot;
use futures::future::{BoxFuture, FutureExt};
use futures::io::{AsyncRead, AsyncWrite};
use futures::ready;
use futures::stream::StreamExt;
use libp2p_core::connection::{ConnectedPoint, ConnectionId};
use libp2p_core::{Multiaddr, PeerId};
use libp2p_swarm::dial_opts::DialOpts;
use libp2p_swarm::{
    NegotiatedSubstream, NetworkBehaviour, NetworkBehaviourAction, NotifyHandler, PollParameters,
    ProtocolsHandlerUpgrErr,
};
use std::collections::{hash_map, HashMap, VecDeque};
use std::io::{Error, IoSlice};
use std::ops::DerefMut;
use std::pin::Pin;
use std::task::{Context, Poll};

/// The events produced by the [`Client`] behaviour.
#[derive(Debug)]
pub enum Event {
    /// An outbound reservation has been accepted.
    ReservationReqAccepted {
        relay_peer_id: PeerId,
        /// Indicates whether the request replaces an existing reservation.
        renewal: bool,
        limit: Option<protocol::Limit>,
    },
    ReservationReqFailed {
        relay_peer_id: PeerId,
        /// Indicates whether the request replaces an existing reservation.
        renewal: bool,
        error: ProtocolsHandlerUpgrErr<outbound_hop::ReservationFailedReason>,
    },
    OutboundCircuitEstablished {
        relay_peer_id: PeerId,
        limit: Option<protocol::Limit>,
    },
    OutboundCircuitReqFailed {
        relay_peer_id: PeerId,
        error: ProtocolsHandlerUpgrErr<outbound_hop::CircuitFailedReason>,
    },
    /// An inbound circuit has been established.
    InboundCircuitEstablished {
        src_peer_id: PeerId,
        limit: Option<protocol::Limit>,
    },
    InboundCircuitReqFailed {
        relay_peer_id: PeerId,
        error: ProtocolsHandlerUpgrErr<void::Void>,
    },
    /// An inbound circuit request has been denied.
    InboundCircuitReqDenied { src_peer_id: PeerId },
    /// Denying an inbound circuit request failed.
    InboundCircuitReqDenyFailed {
        src_peer_id: PeerId,
        error: std::io::Error,
    },
}

pub struct Client {
    local_peer_id: PeerId,

    from_transport: Receiver<transport::TransportToBehaviourMsg>,
    connected_peers: HashMap<PeerId, Vec<ConnectionId>>,

    /// Queue of actions to return when polled.
    queued_actions: VecDeque<Event>,
}

impl Client {
    pub fn new_transport_and_behaviour(
        local_peer_id: PeerId,
    ) -> (transport::ClientTransport, Self) {
        let (transport, from_transport) = transport::ClientTransport::new();
        let behaviour = Client {
            local_peer_id,
            from_transport,
            connected_peers: Default::default(),
            queued_actions: Default::default(),
        };
        (transport, behaviour)
    }
}

impl NetworkBehaviour for Client {
    type ProtocolsHandler = handler::Prototype;
    type OutEvent = Event;

    fn new_handler(&mut self) -> Self::ProtocolsHandler {
        handler::Prototype::new(self.local_peer_id, None)
    }

    fn inject_connection_established(
        &mut self,
        peer_id: &PeerId,
        connection_id: &ConnectionId,
        _: &ConnectedPoint,
        _failed_addresses: Option<&Vec<Multiaddr>>,
    ) {
        self.connected_peers
            .entry(*peer_id)
            .or_default()
            .push(*connection_id);
    }

    fn inject_connection_closed(
        &mut self,
        peer_id: &PeerId,
        connection_id: &ConnectionId,
        _: &ConnectedPoint,
        _handler: handler::Handler,
    ) {
        match self.connected_peers.entry(*peer_id) {
            hash_map::Entry::Occupied(mut connections) => {
                let position = connections
                    .get()
                    .iter()
                    .position(|c| c == connection_id)
                    .expect("Connection to be known.");
                connections.get_mut().remove(position);

                if connections.get().is_empty() {
                    connections.remove();
                }
            }
            hash_map::Entry::Vacant(_) => {
                unreachable!("`inject_connection_closed` for unconnected peer.")
            }
        };
    }

    fn inject_event(
        &mut self,
        event_source: PeerId,
        _connection: ConnectionId,
        handler_event: handler::Event,
    ) {
        match handler_event {
            handler::Event::ReservationReqAccepted { renewal, limit } => self
                .queued_actions
<<<<<<< HEAD
                .push_back(NetworkBehaviourAction::GenerateEvent(
                    Event::ReservationReqAccepted {
                        relay_peer_id: event_source,
                        renewal,
                        limit,
                    },
                )),
            handler::Event::ReservationReqFailed { renewal, error } => self
                .queued_actions
                .push_back(NetworkBehaviourAction::GenerateEvent(
                    Event::ReservationReqFailed {
                        relay_peer_id: event_source,
                        renewal,
                        error,
                    },
                )),
=======
                .push_back(Event::ReservationReqAccepted {
                    relay_peer_id: event_source,
                    renewal,
                    limit,
                }),
            handler::Event::ReservationReqFailed { renewal } => {
                self.queued_actions.push_back(Event::ReservationReqFailed {
                    relay_peer_id: event_source,
                    renewal,
                })
            }
>>>>>>> 00c98d52
            handler::Event::OutboundCircuitEstablished { limit } => {
                self.queued_actions
                    .push_back(Event::OutboundCircuitEstablished {
                        relay_peer_id: event_source,
                        limit,
                    })
            }
            handler::Event::OutboundCircuitReqFailed { error } => {
                self.queued_actions
<<<<<<< HEAD
                    .push_back(NetworkBehaviourAction::GenerateEvent(
                        Event::OutboundCircuitReqFailed {
                            relay_peer_id: event_source,
                            error,
                        },
                    ))
            }
            handler::Event::InboundCircuitEstablished { src_peer_id, limit } => self
                .queued_actions
                .push_back(NetworkBehaviourAction::GenerateEvent(
                    Event::InboundCircuitEstablished { src_peer_id, limit },
                )),
            handler::Event::InboundCircuitReqFailed { error } => {
                self.queued_actions
                    .push_back(NetworkBehaviourAction::GenerateEvent(
                        Event::InboundCircuitReqFailed {
                            relay_peer_id: event_source,
                            error,
                        },
                    ))
            }
=======
                    .push_back(Event::OutboundCircuitReqFailed {
                        relay_peer_id: event_source,
                    })
            }
            handler::Event::InboundCircuitEstablished { src_peer_id, limit } => self
                .queued_actions
                .push_back(Event::InboundCircuitEstablished { src_peer_id, limit }),
>>>>>>> 00c98d52
            handler::Event::InboundCircuitReqDenied { src_peer_id } => self
                .queued_actions
                .push_back(Event::InboundCircuitReqDenied { src_peer_id }),
            handler::Event::InboundCircuitReqDenyFailed { src_peer_id, error } => self
                .queued_actions
                .push_back(Event::InboundCircuitReqDenyFailed { src_peer_id, error }),
        }
    }

    fn poll(
        &mut self,
        cx: &mut Context<'_>,
        _poll_parameters: &mut impl PollParameters,
    ) -> Poll<NetworkBehaviourAction<Self::OutEvent, Self::ProtocolsHandler>> {
        if let Some(event) = self.queued_actions.pop_front() {
            return Poll::Ready(NetworkBehaviourAction::GenerateEvent(event));
        }

        let action = match ready!(self.from_transport.poll_next_unpin(cx)) {
            Some(transport::TransportToBehaviourMsg::ListenReq {
                relay_peer_id,
                relay_addr,
                to_listener,
            }) => {
                match self
                    .connected_peers
                    .get(&relay_peer_id)
                    .and_then(|cs| cs.get(0))
                {
                    Some(connection_id) => NetworkBehaviourAction::NotifyHandler {
                        peer_id: relay_peer_id,
                        handler: NotifyHandler::One(*connection_id),
                        event: handler::In::Reserve { to_listener },
                    },
                    None => {
                        let handler = handler::Prototype::new(
                            self.local_peer_id,
                            Some(handler::In::Reserve { to_listener }),
                        );
                        NetworkBehaviourAction::Dial {
                            opts: DialOpts::peer_id(relay_peer_id)
                                .addresses(vec![relay_addr])
                                .extend_addresses_through_behaviour()
                                .build(),
                            handler,
                        }
                    }
                }
            }
            Some(transport::TransportToBehaviourMsg::DialReq {
                relay_addr,
                relay_peer_id,
                dst_peer_id,
                send_back,
                ..
            }) => {
                match self
                    .connected_peers
                    .get(&relay_peer_id)
                    .and_then(|cs| cs.get(0))
                {
                    Some(connection_id) => NetworkBehaviourAction::NotifyHandler {
                        peer_id: relay_peer_id,
                        handler: NotifyHandler::One(*connection_id),
                        event: handler::In::EstablishCircuit {
                            send_back,
                            dst_peer_id,
                        },
                    },
                    None => {
                        let handler = handler::Prototype::new(
                            self.local_peer_id,
                            Some(handler::In::EstablishCircuit {
                                send_back,
                                dst_peer_id,
                            }),
                        );
                        NetworkBehaviourAction::Dial {
                            opts: DialOpts::peer_id(relay_peer_id)
                                .addresses(vec![relay_addr])
                                .extend_addresses_through_behaviour()
                                .build(),
                            handler,
                        }
                    }
                }
            }
            None => unreachable!(
                "`Relay` `NetworkBehaviour` polled after channel from \
                     `RelayTransport` has been closed. Unreachable under \
                     the assumption that the `Client` is never polled after \
                     `ClientTransport` is dropped.",
            ),
        };

        return Poll::Ready(action);
    }
}

/// A [`NegotiatedSubstream`] acting as a [`RelayedConnection`].
pub enum RelayedConnection {
    InboundAccepting {
        accept: BoxFuture<'static, Result<RelayedConnection, std::io::Error>>,
    },
    Operational {
        read_buffer: Bytes,
        substream: NegotiatedSubstream,
        drop_notifier: oneshot::Sender<void::Void>,
    },
}

impl Unpin for RelayedConnection {}

impl RelayedConnection {
    pub(crate) fn new_inbound(
        circuit: inbound_stop::Circuit,
        drop_notifier: oneshot::Sender<void::Void>,
    ) -> Self {
        RelayedConnection::InboundAccepting {
            accept: async {
                let (substream, read_buffer) = circuit.accept().await?;
                Ok(RelayedConnection::Operational {
                    read_buffer,
                    substream,
                    drop_notifier,
                })
            }
            .boxed(),
        }
    }

    pub(crate) fn new_outbound(
        substream: NegotiatedSubstream,
        read_buffer: Bytes,
        drop_notifier: oneshot::Sender<void::Void>,
    ) -> Self {
        RelayedConnection::Operational {
            substream,
            read_buffer,
            drop_notifier,
        }
    }
}

impl AsyncWrite for RelayedConnection {
    fn poll_write(
        mut self: Pin<&mut Self>,
        cx: &mut Context,
        buf: &[u8],
    ) -> Poll<Result<usize, Error>> {
        loop {
            match self.deref_mut() {
                RelayedConnection::InboundAccepting { accept } => {
                    *self = ready!(accept.poll_unpin(cx))?;
                }
                RelayedConnection::Operational { substream, .. } => {
                    return Pin::new(substream).poll_write(cx, buf);
                }
            }
        }
    }
    fn poll_flush(mut self: Pin<&mut Self>, cx: &mut Context) -> Poll<Result<(), Error>> {
        loop {
            match self.deref_mut() {
                RelayedConnection::InboundAccepting { accept } => {
                    *self = ready!(accept.poll_unpin(cx))?;
                }
                RelayedConnection::Operational { substream, .. } => {
                    return Pin::new(substream).poll_flush(cx);
                }
            }
        }
    }
    fn poll_close(mut self: Pin<&mut Self>, cx: &mut Context) -> Poll<Result<(), Error>> {
        loop {
            match self.deref_mut() {
                RelayedConnection::InboundAccepting { accept } => {
                    *self = ready!(accept.poll_unpin(cx))?;
                }
                RelayedConnection::Operational { substream, .. } => {
                    return Pin::new(substream).poll_close(cx);
                }
            }
        }
    }

    fn poll_write_vectored(
        mut self: Pin<&mut Self>,
        cx: &mut Context,
        bufs: &[IoSlice],
    ) -> Poll<Result<usize, Error>> {
        loop {
            match self.deref_mut() {
                RelayedConnection::InboundAccepting { accept } => {
                    *self = ready!(accept.poll_unpin(cx))?;
                }
                RelayedConnection::Operational { substream, .. } => {
                    return Pin::new(substream).poll_write_vectored(cx, bufs);
                }
            }
        }
    }
}

impl AsyncRead for RelayedConnection {
    fn poll_read(
        mut self: Pin<&mut Self>,
        cx: &mut Context<'_>,
        buf: &mut [u8],
    ) -> Poll<Result<usize, Error>> {
        loop {
            match self.deref_mut() {
                RelayedConnection::InboundAccepting { accept } => {
                    *self = ready!(accept.poll_unpin(cx))?;
                }
                RelayedConnection::Operational {
                    read_buffer,
                    substream,
                    ..
                } => {
                    if !read_buffer.is_empty() {
                        let n = std::cmp::min(read_buffer.len(), buf.len());
                        let data = read_buffer.split_to(n);
                        buf[0..n].copy_from_slice(&data[..]);
                        return Poll::Ready(Ok(n));
                    }

                    return Pin::new(substream).poll_read(cx, buf);
                }
            }
        }
    }
}<|MERGE_RESOLUTION|>--- conflicted
+++ resolved
@@ -167,36 +167,18 @@
         match handler_event {
             handler::Event::ReservationReqAccepted { renewal, limit } => self
                 .queued_actions
-<<<<<<< HEAD
-                .push_back(NetworkBehaviourAction::GenerateEvent(
-                    Event::ReservationReqAccepted {
-                        relay_peer_id: event_source,
-                        renewal,
-                        limit,
-                    },
-                )),
-            handler::Event::ReservationReqFailed { renewal, error } => self
-                .queued_actions
-                .push_back(NetworkBehaviourAction::GenerateEvent(
-                    Event::ReservationReqFailed {
-                        relay_peer_id: event_source,
-                        renewal,
-                        error,
-                    },
-                )),
-=======
                 .push_back(Event::ReservationReqAccepted {
                     relay_peer_id: event_source,
                     renewal,
                     limit,
                 }),
-            handler::Event::ReservationReqFailed { renewal } => {
+            handler::Event::ReservationReqFailed { renewal, error } => {
                 self.queued_actions.push_back(Event::ReservationReqFailed {
                     relay_peer_id: event_source,
                     renewal,
+                    error,
                 })
             }
->>>>>>> 00c98d52
             handler::Event::OutboundCircuitEstablished { limit } => {
                 self.queued_actions
                     .push_back(Event::OutboundCircuitEstablished {
@@ -206,37 +188,21 @@
             }
             handler::Event::OutboundCircuitReqFailed { error } => {
                 self.queued_actions
-<<<<<<< HEAD
-                    .push_back(NetworkBehaviourAction::GenerateEvent(
-                        Event::OutboundCircuitReqFailed {
-                            relay_peer_id: event_source,
-                            error,
-                        },
-                    ))
-            }
-            handler::Event::InboundCircuitEstablished { src_peer_id, limit } => self
-                .queued_actions
-                .push_back(NetworkBehaviourAction::GenerateEvent(
-                    Event::InboundCircuitEstablished { src_peer_id, limit },
-                )),
-            handler::Event::InboundCircuitReqFailed { error } => {
-                self.queued_actions
-                    .push_back(NetworkBehaviourAction::GenerateEvent(
-                        Event::InboundCircuitReqFailed {
-                            relay_peer_id: event_source,
-                            error,
-                        },
-                    ))
-            }
-=======
                     .push_back(Event::OutboundCircuitReqFailed {
                         relay_peer_id: event_source,
+                        error,
                     })
             }
             handler::Event::InboundCircuitEstablished { src_peer_id, limit } => self
                 .queued_actions
                 .push_back(Event::InboundCircuitEstablished { src_peer_id, limit }),
->>>>>>> 00c98d52
+            handler::Event::InboundCircuitReqFailed { error } => {
+                self.queued_actions
+                    .push_back(Event::InboundCircuitReqFailed {
+                        relay_peer_id: event_source,
+                        error,
+                    })
+            }
             handler::Event::InboundCircuitReqDenied { src_peer_id } => self
                 .queued_actions
                 .push_back(Event::InboundCircuitReqDenied { src_peer_id }),
