<<<<<<< HEAD
# 0.33.0 [unreleased]

- Update dependencies.

- Migrate to Rust edition 2021 (see [PR 2339]).

[PR 2339]: https://github.com/libp2p/rust-libp2p/pull/2339

# 0.32.0 [2021-11-16]

- Use `futures-timer` instead of `wasm-timer` (see [PR 2245]).
- Filter invalid peers from cache used in `addresses_of_peer` – [PR 2338].

- Update dependencies.

[PR 2245]: https://github.com/libp2p/rust-libp2p/pull/2245
[PR 2338]: https://github.com/libp2p/rust-libp2p/pull/2338

=======
>>>>>>> c88cff1d
# 0.31.0 [2021-11-01]

- Make default features of `libp2p-core` optional.
  [PR 2181](https://github.com/libp2p/rust-libp2p/pull/2181)

- Update dependencies.

- Assist in peer discovery by optionally returning reported listen addresses
  of other peers from `addresses_of_peer` (see [PR
  2232](https://github.com/libp2p/rust-libp2p/pull/2232)), disabled by default.

# 0.30.0 [2021-07-12]

- Update dependencies.

# 0.29.0 [2021-04-13]

- Add support for configurable automatic push to connected peers
  on listen addr changes. Disabled by default.
  [PR 2004](https://github.com/libp2p/rust-libp2p/pull/2004)

- Implement the `/ipfs/id/push/1.0.0` protocol.
  cf. https://github.com/libp2p/specs/tree/master/identify#identifypush
  [PR 1999](https://github.com/libp2p/rust-libp2p/pull/1999)

- Emit `IdentifyEvent::Pushed` event after successfully pushing identification
  information to peer [PR
  2030](https://github.com/libp2p/rust-libp2p/pull/2030).

# 0.28.0 [2021-03-17]

- Update `libp2p-swarm`.

- Update dependencies.

# 0.27.0 [2021-01-12]

- Update dependencies.

# 0.26.0 [2020-12-17]

- Update `libp2p-swarm` and `libp2p-core`.

# 0.25.0 [2020-11-25]

- Update `libp2p-swarm` and `libp2p-core`.

# 0.24.0 [2020-11-09]

- Update dependencies.

# 0.23.0 [2020-10-16]

- Update `libp2p-swarm` and `libp2p-core`.

# 0.22.0 [2020-09-09]

- Update `libp2p-swarm` and `libp2p-core`.

# 0.21.0 [2020-08-18]

- Bump `libp2p-core` and `libp2p-swarm` dependencies.

# 0.20.0 [2020-07-01]

- Updated dependencies.

# 0.19.2 [2020-06-22]

- Updated dependencies.<|MERGE_RESOLUTION|>--- conflicted
+++ resolved
@@ -1,24 +1,3 @@
-<<<<<<< HEAD
-# 0.33.0 [unreleased]
-
-- Update dependencies.
-
-- Migrate to Rust edition 2021 (see [PR 2339]).
-
-[PR 2339]: https://github.com/libp2p/rust-libp2p/pull/2339
-
-# 0.32.0 [2021-11-16]
-
-- Use `futures-timer` instead of `wasm-timer` (see [PR 2245]).
-- Filter invalid peers from cache used in `addresses_of_peer` – [PR 2338].
-
-- Update dependencies.
-
-[PR 2245]: https://github.com/libp2p/rust-libp2p/pull/2245
-[PR 2338]: https://github.com/libp2p/rust-libp2p/pull/2338
-
-=======
->>>>>>> c88cff1d
 # 0.31.0 [2021-11-01]
 
 - Make default features of `libp2p-core` optional.
