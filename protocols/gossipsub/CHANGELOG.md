--- conflicted
+++ resolved
@@ -1,28 +1,3 @@
-<<<<<<< HEAD
-# 0.35.0 [unreleased]
-
-- Update dependencies.
-
-- Migrate to Rust edition 2021 (see [PR 2339]).
-
-[PR 2339]: https://github.com/libp2p/rust-libp2p/pull/2339
-
-# 0.34.0 [2021-11-16]
-
-- Add topic and mesh metrics (see [PR 2316]).
-
-- Fix bug in internal peer's topics tracking (see [PR 2325]).
-
-- Use `instant` and `futures-timer` instead of `wasm-timer` (see [PR 2245]).
-
-- Update dependencies.
-
-[PR 2245]: https://github.com/libp2p/rust-libp2p/pull/2245
-[PR 2325]: https://github.com/libp2p/rust-libp2p/pull/2325
-[PR 2316]: https://github.com/libp2p/rust-libp2p/pull/2316
-
-=======
->>>>>>> c88cff1d
 # 0.33.0 [2021-11-01]
 
 - Add an event to register peers that do not support the gossipsub protocol
