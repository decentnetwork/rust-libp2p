--- conflicted
+++ resolved
@@ -20,15 +20,9 @@
 lazy_static = "1.2"
 libsecp256k1 = { version = "0.6.0", optional = true }
 log = "0.4"
-<<<<<<< HEAD
-multiaddr = { version = "0.12.0" }
-multihash = { version = "0.13", default-features = false, features = ["std", "multihash-impl", "identity", "sha2"] }
-multistream-select = { version = "0.11", path = "../misc/multistream-select" }
-=======
 multiaddr = { version = "0.13.0" }
 multihash = { version = "0.14", default-features = false, features = ["std", "multihash-impl", "identity", "sha2"] }
-multistream-select = { version = "0.10", path = "../misc/multistream-select" }
->>>>>>> e437c009
+multistream-select = { version = "0.11", path = "../misc/multistream-select" }
 parking_lot = "0.11.0"
 pin-project = "1.0.0"
 prost = "0.8"
