// Copyright 2017-2018 Parity Technologies (UK) Ltd.
//
// Permission is hereby granted, free of charge, to any person obtaining a
// copy of this software and associated documentation files (the "Software"),
// to deal in the Software without restriction, including without limitation
// the rights to use, copy, modify, merge, publish, distribute, sublicense,
// and/or sell copies of the Software, and to permit persons to whom the
// Software is furnished to do so, subject to the following conditions:
//
// The above copyright notice and this permission notice shall be included in
// all copies or substantial portions of the Software.
//
// THE SOFTWARE IS PROVIDED "AS IS", WITHOUT WARRANTY OF ANY KIND, EXPRESS
// OR IMPLIED, INCLUDING BUT NOT LIMITED TO THE WARRANTIES OF MERCHANTABILITY,
// FITNESS FOR A PARTICULAR PURPOSE AND NONINFRINGEMENT. IN NO EVENT SHALL THE
// AUTHORS OR COPYRIGHT HOLDERS BE LIABLE FOR ANY CLAIM, DAMAGES OR OTHER
// LIABILITY, WHETHER IN AN ACTION OF CONTRACT, TORT OR OTHERWISE, ARISING
// FROM, OUT OF OR IN CONNECTION WITH THE SOFTWARE OR THE USE OR OTHER
// DEALINGS IN THE SOFTWARE.

//! Connection-oriented communication channels.
//!
//! The main entity of this module is the [`Transport`] trait, which provides an
//! interface for establishing connections with other nodes, thereby negotiating
//! any desired protocols. The rest of the module defines combinators for
//! modifying a transport through composition with other transports or protocol upgrades.

use crate::ConnectedPoint;
use futures::prelude::*;
use multiaddr::Multiaddr;
use std::{error::Error, fmt};

pub mod and_then;
pub mod choice;
pub mod dummy;
pub mod map;
pub mod map_err;
pub mod memory;
pub mod timeout;
pub mod upgrade;

mod boxed;
mod optional;

pub use self::boxed::Boxed;
pub use self::choice::OrTransport;
pub use self::memory::MemoryTransport;
pub use self::optional::OptionalTransport;

/// A transport provides connection-oriented communication between two peers
/// through ordered streams of data (i.e. connections).
///
/// Connections are established either by [listening](Transport::listen_on)
/// or [dialing](Transport::dial) on a [`Transport`]. A peer that
/// obtains a connection by listening is often referred to as the *listener* and the
/// peer that initiated the connection through dialing as the *dialer*, in
/// contrast to the traditional roles of *server* and *client*.
///
/// Most transports also provide a form of reliable delivery on the established
/// connections but the precise semantics of these guarantees depend on the
/// specific transport.
///
/// This trait is implemented for concrete connection-oriented transport protocols
/// like TCP or Unix Domain Sockets, but also on wrappers that add additional
/// functionality to the dialing or listening process (e.g. name resolution via
/// the DNS).
///
/// Additional protocols can be layered on top of the connections established
/// by a [`Transport`] through an upgrade mechanism that is initiated via
/// [`upgrade`](Transport::upgrade).
///
/// > **Note**: The methods of this trait use `self` and not `&self` or `&mut self`. In other
/// >           words, listening or dialing consumes the transport object. This has been designed
/// >           so that you would implement this trait on `&Foo` or `&mut Foo` instead of directly
/// >           on `Foo`.
pub trait Transport {
    /// The result of a connection setup process, including protocol upgrades.
    ///
    /// Typically the output contains at least a handle to a data stream (i.e. a
    /// connection or a substream multiplexer on top of a connection) that
    /// provides APIs for sending and receiving data through the connection.
    type Output;

    /// An error that occurred during connection setup.
    type Error: Error;

    /// A stream of [`Output`](Transport::Output)s for inbound connections.
    ///
    /// An item should be produced whenever a connection is received at the lowest level of the
    /// transport stack. The item must be a [`ListenerUpgrade`](Transport::ListenerUpgrade) future
    /// that resolves to an [`Output`](Transport::Output) value once all protocol upgrades
    /// have been applied.
    ///
    /// If this stream produces an error, it is considered fatal and the listener is killed. It
    /// is possible to report non-fatal errors by producing a [`ListenerEvent::Error`].
    type Listener: Stream<Item = Result<ListenerEvent<Self::ListenerUpgrade, Self::Error>, Self::Error>>;

    /// A pending [`Output`](Transport::Output) for an inbound connection,
    /// obtained from the [`Listener`](Transport::Listener) stream.
    ///
    /// After a connection has been accepted by the transport, it may need to go through
    /// asynchronous post-processing (i.e. protocol upgrade negotiations). Such
    /// post-processing should not block the `Listener` from producing the next
    /// connection, hence further connection setup proceeds asynchronously.
    /// Once a `ListenerUpgrade` future resolves it yields the [`Output`](Transport::Output)
    /// of the connection setup process.
    type ListenerUpgrade: Future<Output = Result<Self::Output, Self::Error>>;

    /// A pending [`Output`](Transport::Output) for an outbound connection,
    /// obtained from [dialing](Transport::dial).
    type Dial: Future<Output = Result<Self::Output, Self::Error>>;

    /// Listens on the given [`Multiaddr`], producing a stream of pending, inbound connections
    /// and addresses this transport is listening on (cf. [`ListenerEvent`]).
    ///
    /// Returning an error from the stream is considered fatal. The listener can also report
    /// non-fatal errors by producing a [`ListenerEvent::Error`].
    fn listen_on(self, addr: Multiaddr) -> Result<Self::Listener, TransportError<Self::Error>>
    where
        Self: Sized;

    /// Dials the given [`Multiaddr`], returning a future for a pending outbound connection.
    ///
    /// If [`TransportError::MultiaddrNotSupported`] is returned, it may be desirable to
    /// try an alternative [`Transport`], if available.
    fn dial(self, addr: Multiaddr) -> Result<Self::Dial, TransportError<Self::Error>>
    where
        Self: Sized;

    /// Performs a transport-specific mapping of an address `observed` by
    /// a remote onto a local `listen` address to yield an address for
    /// the local node that may be reachable for other peers.
    fn address_translation(&self, listen: &Multiaddr, observed: &Multiaddr) -> Option<Multiaddr>;

    /// Boxes the transport, including custom transport errors.
    fn boxed(self) -> boxed::Boxed<Self::Output>
    where
        Self: Transport + Sized + Clone + Send + Sync + 'static,
        Self::Dial: Send + 'static,
        Self::Listener: Send + 'static,
        Self::ListenerUpgrade: Send + 'static,
        Self::Error: Send + Sync,
    {
        boxed::boxed(self)
    }

    /// Applies a function on the connections created by the transport.
    fn map<F, O>(self, f: F) -> map::Map<Self, F>
    where
        Self: Sized,
        F: FnOnce(Self::Output, ConnectedPoint) -> O + Clone
    {
        map::Map::new(self, f)
    }

    /// Applies a function on the errors generated by the futures of the transport.
    fn map_err<F, E>(self, f: F) -> map_err::MapErr<Self, F>
    where
        Self: Sized,
        F: FnOnce(Self::Error) -> E + Clone
    {
        map_err::MapErr::new(self, f)
    }

    /// Adds a fallback transport that is used when encountering errors
    /// while establishing inbound or outbound connections.
    ///
    /// The returned transport will act like `self`, except that if `listen_on` or `dial`
    /// return an error then `other` will be tried.
    fn or_transport<U>(self, other: U) -> OrTransport<Self, U>
    where
        Self: Sized,
        U: Transport,
        <U as Transport>::Error: 'static
    {
        OrTransport::new(self, other)
    }

    /// Applies a function producing an asynchronous result to every connection
    /// created by this transport.
    ///
    /// This function can be used for ad-hoc protocol upgrades or
    /// for processing or adapting the output for following configurations.
    ///
    /// For the high-level transport upgrade procedure, see [`Transport::upgrade`].
    fn and_then<C, F, O>(self, f: C) -> and_then::AndThen<Self, C>
    where
        Self: Sized,
        C: FnOnce(Self::Output, ConnectedPoint) -> F + Clone,
        F: TryFuture<Ok = O>,
        <F as TryFuture>::Error: Error + 'static
    {
        and_then::AndThen::new(self, f)
    }

    /// Begins a series of protocol upgrades via an
    /// [`upgrade::Builder`](upgrade::Builder).
<<<<<<< HEAD
    //
    // TODO: Method still needed now that `upgrade` takes `self` only?
=======
>>>>>>> b2512115
    fn upgrade(self) -> upgrade::Builder<Self>
    where
        Self: Sized,
        Self::Error: 'static
    {
        upgrade::Builder::new(self)
    }
}

/// Event produced by [`Transport::Listener`]s.
///
/// Transports are expected to produce `Upgrade` events only for
/// listen addresses which have previously been announced via
/// a `NewAddress` event and which have not been invalidated by
/// an `AddressExpired` event yet.
#[derive(Clone, Debug, PartialEq)]
pub enum ListenerEvent<TUpgr, TErr> {
    /// The transport is listening on a new additional [`Multiaddr`].
    NewAddress(Multiaddr),
    /// An upgrade, consisting of the upgrade future, the listener address and the remote address.
    Upgrade {
        /// The upgrade.
        upgrade: TUpgr,
        /// The local address which produced this upgrade.
        local_addr: Multiaddr,
        /// The remote address which produced this upgrade.
        remote_addr: Multiaddr
    },
    /// A [`Multiaddr`] is no longer used for listening.
    AddressExpired(Multiaddr),
    /// A non-fatal error has happened on the listener.
    ///
    /// This event should be generated in order to notify the user that something wrong has
    /// happened. The listener, however, continues to run.
    Error(TErr),
}

impl<TUpgr, TErr> ListenerEvent<TUpgr, TErr> {
    /// In case this [`ListenerEvent`] is an upgrade, apply the given function
    /// to the upgrade and multiaddress and produce another listener event
    /// based the the function's result.
    pub fn map<U>(self, f: impl FnOnce(TUpgr) -> U) -> ListenerEvent<U, TErr> {
        match self {
            ListenerEvent::Upgrade { upgrade, local_addr, remote_addr } => {
                ListenerEvent::Upgrade { upgrade: f(upgrade), local_addr, remote_addr }
            }
            ListenerEvent::NewAddress(a) => ListenerEvent::NewAddress(a),
            ListenerEvent::AddressExpired(a) => ListenerEvent::AddressExpired(a),
            ListenerEvent::Error(e) => ListenerEvent::Error(e),
        }
    }

    /// In case this [`ListenerEvent`] is an [`Error`](ListenerEvent::Error),
    /// apply the given function to the error and produce another listener event based on the
    /// function's result.
    pub fn map_err<U>(self, f: impl FnOnce(TErr) -> U) -> ListenerEvent<TUpgr, U> {
        match self {
            ListenerEvent::Upgrade { upgrade, local_addr, remote_addr } =>
                ListenerEvent::Upgrade { upgrade, local_addr, remote_addr },
            ListenerEvent::NewAddress(a) => ListenerEvent::NewAddress(a),
            ListenerEvent::AddressExpired(a) => ListenerEvent::AddressExpired(a),
            ListenerEvent::Error(e) => ListenerEvent::Error(f(e)),
        }
    }

    /// Returns `true` if this is an `Upgrade` listener event.
    pub fn is_upgrade(&self) -> bool {
        matches!(self, ListenerEvent::Upgrade {..})
    }

    /// Try to turn this listener event into upgrade parts.
    ///
    /// Returns `None` if the event is not actually an upgrade,
    /// otherwise the upgrade and the remote address.
    pub fn into_upgrade(self) -> Option<(TUpgr, Multiaddr)> {
        if let ListenerEvent::Upgrade { upgrade, remote_addr, .. } = self {
            Some((upgrade, remote_addr))
        } else {
            None
        }
    }

    /// Returns `true` if this is a `NewAddress` listener event.
    pub fn is_new_address(&self) -> bool {
        matches!(self, ListenerEvent::NewAddress(_))
    }

    /// Try to turn this listener event into the `NewAddress` part.
    ///
    /// Returns `None` if the event is not actually a `NewAddress`,
    /// otherwise the address.
    pub fn into_new_address(self) -> Option<Multiaddr> {
        if let ListenerEvent::NewAddress(a) = self {
            Some(a)
        } else {
            None
        }
    }

    /// Returns `true` if this is an `AddressExpired` listener event.
    pub fn is_address_expired(&self) -> bool {
        matches!(self, ListenerEvent::AddressExpired(_))
    }

    /// Try to turn this listener event into the `AddressExpired` part.
    ///
    /// Returns `None` if the event is not actually a `AddressExpired`,
    /// otherwise the address.
    pub fn into_address_expired(self) -> Option<Multiaddr> {
        if let ListenerEvent::AddressExpired(a) = self {
            Some(a)
        } else {
            None
        }
    }

    /// Returns `true` if this is an `Error` listener event.
    pub fn is_error(&self) -> bool {
        matches!(self, ListenerEvent::Error(_))
    }

    /// Try to turn this listener event into the `Error` part.
    ///
    /// Returns `None` if the event is not actually a `Error`,
    /// otherwise the error.
    pub fn into_error(self) -> Option<TErr> {
        if let ListenerEvent::Error(err) = self {
            Some(err)
        } else {
            None
        }
    }
}

/// An error during [dialing][Transport::dial] or [listening][Transport::listen_on]
/// on a [`Transport`].
#[derive(Debug, Clone)]
pub enum TransportError<TErr> {
    /// The [`Multiaddr`] passed as parameter is not supported.
    ///
    /// Contains back the same address.
    MultiaddrNotSupported(Multiaddr),

    /// Any other error that a [`Transport`] may produce.
    Other(TErr),
}

impl<TErr> TransportError<TErr> {
    /// Applies a function to the the error in [`TransportError::Other`].
    pub fn map<TNewErr>(self, map: impl FnOnce(TErr) -> TNewErr) -> TransportError<TNewErr> {
        match self {
            TransportError::MultiaddrNotSupported(addr) => TransportError::MultiaddrNotSupported(addr),
            TransportError::Other(err) => TransportError::Other(map(err)),
        }
    }
}

impl<TErr> fmt::Display for TransportError<TErr>
where TErr: fmt::Display,
{
    fn fmt(&self, f: &mut fmt::Formatter<'_>) -> fmt::Result {
        match self {
            TransportError::MultiaddrNotSupported(addr) => write!(f, "Multiaddr is not supported: {}", addr),
            TransportError::Other(err) => write!(f, "{}", err),
        }
    }
}

impl<TErr> Error for TransportError<TErr>
where TErr: Error + 'static,
{
    fn source(&self) -> Option<&(dyn Error + 'static)> {
        match self {
            TransportError::MultiaddrNotSupported(_) => None,
            TransportError::Other(err) => Some(err),
        }
    }
}<|MERGE_RESOLUTION|>--- conflicted
+++ resolved
@@ -195,11 +195,6 @@
 
     /// Begins a series of protocol upgrades via an
     /// [`upgrade::Builder`](upgrade::Builder).
-<<<<<<< HEAD
-    //
-    // TODO: Method still needed now that `upgrade` takes `self` only?
-=======
->>>>>>> b2512115
     fn upgrade(self) -> upgrade::Builder<Self>
     where
         Self: Sized,
