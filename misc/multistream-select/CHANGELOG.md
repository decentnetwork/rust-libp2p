# 0.11.0 [unreleased]

<<<<<<< HEAD
- Migrate to Rust edition 2021 (see [PR 2339]).

[PR 2339]: https://github.com/libp2p/rust-libp2p/pull/2339
=======
- Add support for [simultaneous open extension] via `Version::V1SimultaneousOpen`.

  [`Role`] struct returned by `dialer_select_proto` `Future` can be ignored unless
  `Version::V1SimultaneousOpen` is used.

  This is one important component of the greater effort to support hole punching in rust-libp2p.

  See [PR 2066].
>>>>>>> aad7e72d

# 0.10.4 [2021-11-01]

- Implement `From<io::Error> for ProtocolError` instead of `Into`.
  [PR 2169](https://github.com/libp2p/rust-libp2p/pull/2169)

[simultaneous open extension]: https://github.com/libp2p/specs/blob/master/connections/simopen.md
[PR 2066]: https://github.com/libp2p/rust-libp2p/pull/2066

# 0.10.3 [2021-03-17]

- Update dependencies.

# 0.10.2 [2021-03-01]

- Re-enable "parallel negotiation" if the dialer has 3 or more
  alternative protocols.
  [PR 1934](https://github.com/libp2p/rust-libp2p/pull/1934)

# 0.10.1 [2021-02-15]

- Update dependencies.

# 0.10.0 [2021-01-12]

- Update dependencies.

# 0.9.1 [2020-12-02]

- Ensure uniform outcomes for failed negotiations with both
  `V1` and `V1Lazy`.
  [PR 1871](https://github.com/libp2p/rust-libp2p/pull/1871)

# 0.9.0 [2020-11-25]

- Make the `V1Lazy` upgrade strategy more interoperable with `V1`. Specifically,
  the listener now behaves identically with `V1` and `V1Lazy`. Furthermore, the
  multistream-select protocol header is now also identical, making `V1` and `V1Lazy`
  indistinguishable on the wire. The remaining central effect of `V1Lazy` is that the dialer,
  if it only supports a single protocol in a negotiation, optimistically settles on that
  protocol without immediately flushing the negotiation data (i.e. protocol proposal)
  and without waiting for the corresponding confirmation before it is able to start
  sending application data, expecting the used protocol to be confirmed with
  the response.

- Fix the encoding and decoding of `ls` responses to
  be spec-compliant and interoperable with other implementations.
  For a clean upgrade, `0.8.4` must already be deployed.

# 0.8.5 [2020-11-09]

- During negotiation do not interpret EOF error as an IO error, but instead as a
  negotiation error. See https://github.com/libp2p/rust-libp2p/pull/1823.

# 0.8.4 [2020-10-20]

- Temporarily disable the internal selection of "parallel" protocol
  negotiation for the dialer to later change the response format of the "ls"
  message for spec compliance. See https://github.com/libp2p/rust-libp2p/issues/1795.

# 0.8.3 [2020-10-16]

- Fix a regression resulting in a panic with the `V1Lazy` protocol.
  [PR 1783](https://github.com/libp2p/rust-libp2p/pull/1783).

- Fix a potential deadlock during protocol negotiation due
  to a missing flush, potentially resulting in sporadic protocol
  upgrade timeouts.
  [PR 1781](https://github.com/libp2p/rust-libp2p/pull/1781).

- Update dependencies.

# 0.8.2 [2020-06-22]

- Updated dependencies.<|MERGE_RESOLUTION|>--- conflicted
+++ resolved
@@ -1,10 +1,5 @@
 # 0.11.0 [unreleased]
 
-<<<<<<< HEAD
-- Migrate to Rust edition 2021 (see [PR 2339]).
-
-[PR 2339]: https://github.com/libp2p/rust-libp2p/pull/2339
-=======
 - Add support for [simultaneous open extension] via `Version::V1SimultaneousOpen`.
 
   [`Role`] struct returned by `dialer_select_proto` `Future` can be ignored unless
@@ -13,7 +8,6 @@
   This is one important component of the greater effort to support hole punching in rust-libp2p.
 
   See [PR 2066].
->>>>>>> aad7e72d
 
 # 0.10.4 [2021-11-01]
 
