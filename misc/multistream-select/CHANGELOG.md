<<<<<<< HEAD
# 0.11.0 [unreleased]

- Add support for [simultaneous open extension] via `Version::V1SimultaneousOpen`.

  [`Role`] struct returned by `dialer_select_proto` `Future` can be ignored unless
  `Version::V1SimultaneousOpen` is used.

  This is one important component of the greater effort to support hole punching in rust-libp2p.

  See [PR 2066].

[simultaneous open extension]: https://github.com/libp2p/specs/blob/master/connections/simopen.md
[PR 2066]: https://github.com/libp2p/rust-libp2p/pull/2066
=======
# 0.10.4 [unreleased]

- Implement `From<io::Error> for ProtocolError` instead of `Into`.
  [PR 2169](https://github.com/libp2p/rust-libp2p/pull/2169)
>>>>>>> 00856128

# 0.10.3 [2021-03-17]

- Update dependencies.

# 0.10.2 [2021-03-01]

- Re-enable "parallel negotiation" if the dialer has 3 or more
  alternative protocols.
  [PR 1934](https://github.com/libp2p/rust-libp2p/pull/1934)

# 0.10.1 [2021-02-15]

- Update dependencies.

# 0.10.0 [2021-01-12]

- Update dependencies.

# 0.9.1 [2020-12-02]

- Ensure uniform outcomes for failed negotiations with both
  `V1` and `V1Lazy`.
  [PR 1871](https://github.com/libp2p/rust-libp2p/pull/1871)

# 0.9.0 [2020-11-25]

- Make the `V1Lazy` upgrade strategy more interoperable with `V1`. Specifically,
  the listener now behaves identically with `V1` and `V1Lazy`. Furthermore, the
  multistream-select protocol header is now also identical, making `V1` and `V1Lazy`
  indistinguishable on the wire. The remaining central effect of `V1Lazy` is that the dialer,
  if it only supports a single protocol in a negotiation, optimistically settles on that
  protocol without immediately flushing the negotiation data (i.e. protocol proposal)
  and without waiting for the corresponding confirmation before it is able to start
  sending application data, expecting the used protocol to be confirmed with
  the response.

- Fix the encoding and decoding of `ls` responses to
  be spec-compliant and interoperable with other implementations.
  For a clean upgrade, `0.8.4` must already be deployed.

# 0.8.5 [2020-11-09]

- During negotiation do not interpret EOF error as an IO error, but instead as a
  negotiation error. See https://github.com/libp2p/rust-libp2p/pull/1823.

# 0.8.4 [2020-10-20]

- Temporarily disable the internal selection of "parallel" protocol
  negotiation for the dialer to later change the response format of the "ls"
  message for spec compliance. See https://github.com/libp2p/rust-libp2p/issues/1795.

# 0.8.3 [2020-10-16]

- Fix a regression resulting in a panic with the `V1Lazy` protocol.
  [PR 1783](https://github.com/libp2p/rust-libp2p/pull/1783).

- Fix a potential deadlock during protocol negotiation due
  to a missing flush, potentially resulting in sporadic protocol
  upgrade timeouts.
  [PR 1781](https://github.com/libp2p/rust-libp2p/pull/1781).

- Update dependencies.

# 0.8.2 [2020-06-22]

- Updated dependencies.<|MERGE_RESOLUTION|>--- conflicted
+++ resolved
@@ -1,4 +1,3 @@
-<<<<<<< HEAD
 # 0.11.0 [unreleased]
 
 - Add support for [simultaneous open extension] via `Version::V1SimultaneousOpen`.
@@ -10,14 +9,11 @@
 
   See [PR 2066].
 
+- Implement `From<io::Error> for ProtocolError` instead of `Into`.
+  [PR 2169](https://github.com/libp2p/rust-libp2p/pull/2169)
+
 [simultaneous open extension]: https://github.com/libp2p/specs/blob/master/connections/simopen.md
 [PR 2066]: https://github.com/libp2p/rust-libp2p/pull/2066
-=======
-# 0.10.4 [unreleased]
-
-- Implement `From<io::Error> for ProtocolError` instead of `Into`.
-  [PR 2169](https://github.com/libp2p/rust-libp2p/pull/2169)
->>>>>>> 00856128
 
 # 0.10.3 [2021-03-17]
 
