--- conflicted
+++ resolved
@@ -90,56 +90,37 @@
             Box::new(query_result_get_providers_error.clone()),
         );
 
-<<<<<<< HEAD
         let query_result_num_requests: Family<_, _> =
             Family::new_with_constructor(|| Histogram::new(exponential_buckets(1.0, 2.0, 10)));
-=======
-        let query_result_num_requests = Family::<QueryResult, _>::new_with_constructor(|| {
-            Histogram::new(exponential_buckets(1.0, 2.0, 10))
-        });
->>>>>>> 81f23641
+      
         sub_registry.register(
             "query_result_num_requests",
             "Number of requests started for a Kademlia query.",
             Box::new(query_result_num_requests.clone()),
         );
 
-<<<<<<< HEAD
+
         let query_result_num_success: Family<_, _> =
             Family::new_with_constructor(|| Histogram::new(exponential_buckets(1.0, 2.0, 10)));
-=======
-        let query_result_num_success = Family::<QueryResult, _>::new_with_constructor(|| {
-            Histogram::new(exponential_buckets(1.0, 2.0, 10))
-        });
->>>>>>> 81f23641
+
         sub_registry.register(
             "query_result_num_success",
             "Number of successful requests of a Kademlia query.",
             Box::new(query_result_num_success.clone()),
         );
 
-<<<<<<< HEAD
         let query_result_num_failure: Family<_, _> =
             Family::new_with_constructor(|| Histogram::new(exponential_buckets(1.0, 2.0, 10)));
-=======
-        let query_result_num_failure = Family::<QueryResult, _>::new_with_constructor(|| {
-            Histogram::new(exponential_buckets(1.0, 2.0, 10))
-        });
->>>>>>> 81f23641
+
         sub_registry.register(
             "query_result_num_failure",
             "Number of failed requests of a Kademlia query.",
             Box::new(query_result_num_failure.clone()),
         );
 
-<<<<<<< HEAD
         let query_result_duration: Family<_, _> =
             Family::new_with_constructor(|| Histogram::new(exponential_buckets(0.1, 2.0, 10)));
-=======
-        let query_result_duration = Family::<QueryResult, _>::new_with_constructor(|| {
-            Histogram::new(exponential_buckets(0.1, 2.0, 10))
-        });
->>>>>>> 81f23641
+
         sub_registry.register_with_unit(
             "query_result_duration",
             "Duration of a Kademlia query.",
